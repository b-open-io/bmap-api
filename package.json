--- conflicted
+++ resolved
@@ -23,12 +23,8 @@
     "express": "^4.17.1",
     "got": "^11.0.2",
     "mongodb": "^3.5.7",
-<<<<<<< HEAD
     "node-fetch": "^2.6.1",
-=======
     "mongoose": "^5.10.6",
-    "node-fetch": "^2.6.0",
->>>>>>> 661de3c4
     "node-persist": "^3.0.5",
     "prompt-async": "^0.9.9"
   },
